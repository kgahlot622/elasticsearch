--- conflicted
+++ resolved
@@ -76,16 +76,10 @@
 
         ClusterService clusterService = new ClusterService(Settings.EMPTY,
             new ClusterSettings(settings, ClusterSettings.BUILT_IN_CLUSTER_SETTINGS), null);
-<<<<<<< HEAD
         IngestService ingestService = new IngestService(settings, null, null, null, Collections.emptyList());
         NodeService nodeService = new NodeService(Settings.EMPTY, null, null, null, null, null, null, null,
             ingestService, clusterService, null);
-        httpServer = new HttpServer(settings, httpServerTransport, restController, nodeService, circuitBreakerService);
-=======
-        NodeService nodeService = new NodeService(Settings.EMPTY, null, null, null, null, null, null, null, null,
-            clusterService, null);
         httpServer = new HttpServer(settings, httpServerTransport, restController, nodeService, null, circuitBreakerService);
->>>>>>> d24cc65c
         httpServer.start();
     }
 
