/*
 * Licensed to Elasticsearch under one or more contributor
 * license agreements. See the NOTICE file distributed with
 * this work for additional information regarding copyright
 * ownership. Elasticsearch licenses this file to you under
 * the Apache License, Version 2.0 (the "License"); you may
 * not use this file except in compliance with the License.
 * You may obtain a copy of the License at
 *
 *    http://www.apache.org/licenses/LICENSE-2.0
 *
 * Unless required by applicable law or agreed to in writing,
 * software distributed under the License is distributed on an
 * "AS IS" BASIS, WITHOUT WARRANTIES OR CONDITIONS OF ANY
 * KIND, either express or implied.  See the License for the
 * specific language governing permissions and limitations
 * under the License.
 */

package org.elasticsearch.index.mapper;

import com.carrotsearch.hppc.ObjectHashSet;

import org.apache.lucene.analysis.Analyzer;
import org.apache.lucene.analysis.DelegatingAnalyzerWrapper;
import org.apache.lucene.index.IndexOptions;
import org.apache.lucene.index.Term;
import org.apache.lucene.queries.TermsQuery;
import org.apache.lucene.search.BooleanClause;
import org.apache.lucene.search.BooleanClause.Occur;
import org.apache.lucene.search.BooleanQuery;
import org.apache.lucene.search.ConstantScoreQuery;
import org.apache.lucene.search.Query;
import org.apache.lucene.search.TermQuery;
import org.apache.lucene.util.BytesRef;
import org.elasticsearch.ElasticsearchGenerationException;
import org.elasticsearch.common.Nullable;
import org.elasticsearch.common.compress.CompressedXContent;
import org.elasticsearch.common.lucene.search.Queries;
import org.elasticsearch.common.regex.Regex;
import org.elasticsearch.common.settings.Setting;
import org.elasticsearch.index.AbstractIndexComponent;
import org.elasticsearch.index.IndexSettings;
import org.elasticsearch.index.analysis.AnalysisService;
import org.elasticsearch.index.mapper.Mapper.BuilderContext;
import org.elasticsearch.index.mapper.internal.TypeFieldMapper;
import org.elasticsearch.index.mapper.object.ObjectMapper;
import org.elasticsearch.index.query.QueryShardContext;
import org.elasticsearch.index.similarity.SimilarityService;
import org.elasticsearch.indices.InvalidTypeNameException;
import org.elasticsearch.indices.TypeMissingException;
import org.elasticsearch.indices.mapper.MapperRegistry;
import org.elasticsearch.percolator.PercolatorService;
import org.elasticsearch.script.ScriptService;

import java.io.Closeable;
import java.io.IOException;
import java.util.ArrayList;
import java.util.Collection;
import java.util.Collections;
import java.util.HashMap;
import java.util.HashSet;
import java.util.List;
import java.util.Map;
import java.util.Set;
import java.util.concurrent.CopyOnWriteArrayList;
import java.util.function.Function;
import java.util.function.Supplier;
import java.util.stream.Collectors;

import static java.util.Collections.emptyMap;
import static java.util.Collections.emptySet;
import static java.util.Collections.unmodifiableMap;
import static org.elasticsearch.common.collect.MapBuilder.newMapBuilder;

/**
 *
 */
public class MapperService extends AbstractIndexComponent implements Closeable {

    /**
     * The reason why a mapping is being merged.
     */
    public enum MergeReason {
        /**
         * Create or update a mapping.
         */
        MAPPING_UPDATE,
        /**
         * Recovery of an existing mapping, for instance because of a restart,
         * if a shard was moved to a different node or for administrative
         * purposes.
         */
        MAPPING_RECOVERY;
    }

    public static final String DEFAULT_MAPPING = "_default_";
<<<<<<< HEAD
=======
    public static final String INDEX_MAPPER_DYNAMIC_SETTING = "index.mapper.dynamic";
    public static final String INDEX_MAPPING_NESTED_FIELDS_LIMIT_SETTING = "index.mapping.nested_fields.limit";
>>>>>>> fc4e8fd9
    public static final boolean INDEX_MAPPER_DYNAMIC_DEFAULT = true;
    public static final Setting<Boolean> INDEX_MAPPER_DYNAMIC_SETTING = Setting.boolSetting("index.mapper.dynamic", INDEX_MAPPER_DYNAMIC_DEFAULT, false, Setting.Scope.INDEX);
    private static ObjectHashSet<String> META_FIELDS = ObjectHashSet.from(
            "_uid", "_id", "_type", "_all", "_parent", "_routing", "_index",
            "_size", "_timestamp", "_ttl"
    );

    private final AnalysisService analysisService;

    /**
     * Will create types automatically if they do not exists in the mapping definition yet
     */
    private final boolean dynamic;

    private volatile String defaultMappingSource;
    private volatile String defaultPercolatorMappingSource;

    private volatile Map<String, DocumentMapper> mappers = emptyMap();

    private volatile FieldTypeLookup fieldTypes;
    private volatile Map<String, ObjectMapper> fullPathObjectMappers = new HashMap<>();
    private boolean hasNested = false; // updated dynamically to true when a nested object is added

    private final DocumentMapperParser documentParser;

    private final MapperAnalyzerWrapper indexAnalyzer;
    private final MapperAnalyzerWrapper searchAnalyzer;
    private final MapperAnalyzerWrapper searchQuoteAnalyzer;

    private final List<DocumentTypeListener> typeListeners = new CopyOnWriteArrayList<>();

    private volatile Map<String, MappedFieldType> unmappedFieldTypes = emptyMap();

    private volatile Set<String> parentTypes = emptySet();

    final MapperRegistry mapperRegistry;

    public MapperService(IndexSettings indexSettings, AnalysisService analysisService,
                         SimilarityService similarityService, MapperRegistry mapperRegistry,
                         Supplier<QueryShardContext> queryShardContextSupplier) {
        super(indexSettings);
        this.analysisService = analysisService;
        this.fieldTypes = new FieldTypeLookup();
        this.documentParser = new DocumentMapperParser(indexSettings, this, analysisService, similarityService, mapperRegistry, queryShardContextSupplier);
        this.indexAnalyzer = new MapperAnalyzerWrapper(analysisService.defaultIndexAnalyzer(), p -> p.indexAnalyzer());
        this.searchAnalyzer = new MapperAnalyzerWrapper(analysisService.defaultSearchAnalyzer(), p -> p.searchAnalyzer());
        this.searchQuoteAnalyzer = new MapperAnalyzerWrapper(analysisService.defaultSearchQuoteAnalyzer(), p -> p.searchQuoteAnalyzer());
        this.mapperRegistry = mapperRegistry;

        this.dynamic = this.indexSettings.getValue(INDEX_MAPPER_DYNAMIC_SETTING);
        defaultPercolatorMappingSource = "{\n" +
            "\"_default_\":{\n" +
                "\"properties\" : {\n" +
                    "\"query\" : {\n" +
                        "\"type\" : \"percolator\"\n" +
                    "}\n" +
                "}\n" +
            "}\n" +
        "}";
        if (index().getName().equals(ScriptService.SCRIPT_INDEX)){
            defaultMappingSource =  "{" +
                "\"_default_\": {" +
                    "\"properties\": {" +
                        "\"script\": { \"enabled\": false }," +
                        "\"template\": { \"enabled\": false }" +
                    "}" +
                "}" +
            "}";
        } else {
            defaultMappingSource = "{\"_default_\":{}}";
        }

        if (logger.isTraceEnabled()) {
            logger.trace("using dynamic[{}], default mapping source[{}], default percolator mapping source[{}]", dynamic, defaultMappingSource, defaultPercolatorMappingSource);
        } else if (logger.isDebugEnabled()) {
            logger.debug("using dynamic[{}]", dynamic);
        }
    }

    @Override
    public void close() {
        for (DocumentMapper documentMapper : mappers.values()) {
            documentMapper.close();
        }
    }

    public boolean hasNested() {
        return this.hasNested;
    }

    /**
     * returns an immutable iterator over current document mappers.
     *
     * @param includingDefaultMapping indicates whether the iterator should contain the {@link #DEFAULT_MAPPING} document mapper.
     *                                As is this not really an active type, you would typically set this to false
     */
    public Iterable<DocumentMapper> docMappers(final boolean includingDefaultMapping) {
        return () -> {
            final Collection<DocumentMapper> documentMappers;
            if (includingDefaultMapping) {
                documentMappers = mappers.values();
            } else {
                documentMappers = mappers.values().stream().filter(mapper -> !DEFAULT_MAPPING.equals(mapper.type())).collect(Collectors.toList());
            }
            return Collections.unmodifiableCollection(documentMappers).iterator();
        };
    }

    public AnalysisService analysisService() {
        return this.analysisService;
    }

    public DocumentMapperParser documentMapperParser() {
        return this.documentParser;
    }

    public void addTypeListener(DocumentTypeListener listener) {
        typeListeners.add(listener);
    }

    public void removeTypeListener(DocumentTypeListener listener) {
        typeListeners.remove(listener);
    }

    public DocumentMapper merge(String type, CompressedXContent mappingSource, MergeReason reason, boolean updateAllTypes) {
        if (DEFAULT_MAPPING.equals(type)) {
            // verify we can parse it
            // NOTE: never apply the default here
            DocumentMapper mapper = documentParser.parse(type, mappingSource);
            // still add it as a document mapper so we have it registered and, for example, persisted back into
            // the cluster meta data if needed, or checked for existence
            synchronized (this) {
                mappers = newMapBuilder(mappers).put(type, mapper).map();
            }
            try {
                defaultMappingSource = mappingSource.string();
            } catch (IOException e) {
                throw new ElasticsearchGenerationException("failed to un-compress", e);
            }
            return mapper;
        } else {
            synchronized (this) {
                final boolean applyDefault =
                        // the default was already applied if we are recovering
                        reason != MergeReason.MAPPING_RECOVERY
                        // only apply the default mapping if we don't have the type yet
                        && mappers.containsKey(type) == false;
                DocumentMapper mergeWith = parse(type, mappingSource, applyDefault);
                return merge(mergeWith, reason, updateAllTypes);
            }
        }
    }

    private synchronized DocumentMapper merge(DocumentMapper mapper, MergeReason reason, boolean updateAllTypes) {
        if (mapper.type().length() == 0) {
            throw new InvalidTypeNameException("mapping type name is empty");
        }
        if (mapper.type().length() > 255) {
            throw new InvalidTypeNameException("mapping type name [" + mapper.type() + "] is too long; limit is length 255 but was [" + mapper.type().length() + "]");
        }
        if (mapper.type().charAt(0) == '_') {
            throw new InvalidTypeNameException("mapping type name [" + mapper.type() + "] can't start with '_'");
        }
        if (mapper.type().contains("#")) {
            throw new InvalidTypeNameException("mapping type name [" + mapper.type() + "] should not include '#' in it");
        }
        if (mapper.type().contains(",")) {
            throw new InvalidTypeNameException("mapping type name [" + mapper.type() + "] should not include ',' in it");
        }
        if (mapper.type().equals(mapper.parentFieldMapper().type())) {
            throw new IllegalArgumentException("The [_parent.type] option can't point to the same type");
        }
        if (typeNameStartsWithIllegalDot(mapper)) {
            throw new IllegalArgumentException("mapping type name [" + mapper.type() + "] must not start with a '.'");
        }

        // 1. compute the merged DocumentMapper
        DocumentMapper oldMapper = mappers.get(mapper.type());
        DocumentMapper newMapper;
        if (oldMapper != null) {
            newMapper = oldMapper.merge(mapper.mapping(), updateAllTypes);
        } else {
            newMapper = mapper;
        }

        // 2. check basic sanity of the new mapping
        List<ObjectMapper> objectMappers = new ArrayList<>();
        List<FieldMapper> fieldMappers = new ArrayList<>();
        Collections.addAll(fieldMappers, newMapper.mapping().metadataMappers);
        MapperUtils.collect(newMapper.mapping().root(), objectMappers, fieldMappers);
        checkFieldUniqueness(newMapper.type(), objectMappers, fieldMappers);
        checkObjectsCompatibility(newMapper.type(), objectMappers, fieldMappers, updateAllTypes);

        // 3. update lookup data-structures
        // this will in particular make sure that the merged fields are compatible with other types
        FieldTypeLookup fieldTypes = this.fieldTypes.copyAndAddAll(newMapper.type(), fieldMappers, updateAllTypes);

        boolean hasNested = this.hasNested;
        Map<String, ObjectMapper> fullPathObjectMappers = new HashMap<>(this.fullPathObjectMappers);
        for (ObjectMapper objectMapper : objectMappers) {
            fullPathObjectMappers.put(objectMapper.fullPath(), objectMapper);
            if (objectMapper.nested().isNested()) {
                hasNested = true;
            }
        }
        fullPathObjectMappers = Collections.unmodifiableMap(fullPathObjectMappers);

        if (reason == MergeReason.MAPPING_UPDATE) {
            checkNestedFieldsLimit(fullPathObjectMappers);
        }

        Set<String> parentTypes = this.parentTypes;
        if (oldMapper == null && newMapper.parentFieldMapper().active()) {
            parentTypes = new HashSet<>(parentTypes.size() + 1);
            parentTypes.addAll(this.parentTypes);
            parentTypes.add(mapper.parentFieldMapper().type());
            parentTypes = Collections.unmodifiableSet(parentTypes);
        }

        Map<String, DocumentMapper> mappers = new HashMap<>(this.mappers);
        mappers.put(newMapper.type(), newMapper);
        for (Map.Entry<String, DocumentMapper> entry : mappers.entrySet()) {
            if (entry.getKey().equals(DEFAULT_MAPPING)) {
                continue;
            }
            DocumentMapper m = entry.getValue();
            // apply changes to the field types back
            m = m.updateFieldType(fieldTypes.fullNameToFieldType);
            entry.setValue(m);
        }
        mappers = Collections.unmodifiableMap(mappers);

        // 4. commit the change
        this.mappers = mappers;
        this.fieldTypes = fieldTypes;
        this.hasNested = hasNested;
        this.fullPathObjectMappers = fullPathObjectMappers;
        this.parentTypes = parentTypes;

        // 5. send notifications about the change
        if (oldMapper == null) {
            // means the mapping was created
            for (DocumentTypeListener typeListener : typeListeners) {
                typeListener.beforeCreate(mapper);
            }
        }

        assert assertSerialization(newMapper);
        assert assertMappersShareSameFieldType();

        return newMapper;
    }

    private boolean assertMappersShareSameFieldType() {
        for (DocumentMapper mapper : docMappers(false)) {
            List<FieldMapper> fieldMappers = new ArrayList<>();
            Collections.addAll(fieldMappers, mapper.mapping().metadataMappers);
            MapperUtils.collect(mapper.root(), new ArrayList<ObjectMapper>(), fieldMappers);
            for (FieldMapper fieldMapper : fieldMappers) {
                assert fieldMapper.fieldType() == fieldTypes.get(fieldMapper.name()) : fieldMapper.name();
            }
        }
        return true;
    }

    private boolean typeNameStartsWithIllegalDot(DocumentMapper mapper) {
        return mapper.type().startsWith(".") && !PercolatorService.TYPE_NAME.equals(mapper.type());
    }

    private boolean assertSerialization(DocumentMapper mapper) {
        // capture the source now, it may change due to concurrent parsing
        final CompressedXContent mappingSource = mapper.mappingSource();
        DocumentMapper newMapper = parse(mapper.type(), mappingSource, false);

        if (newMapper.mappingSource().equals(mappingSource) == false) {
            throw new IllegalStateException("DocumentMapper serialization result is different from source. \n--> Source ["
                + mappingSource + "]\n--> Result ["
                + newMapper.mappingSource() + "]");
        }
        return true;
    }

    private void checkFieldUniqueness(String type, Collection<ObjectMapper> objectMappers, Collection<FieldMapper> fieldMappers) {
        final Set<String> objectFullNames = new HashSet<>();
        for (ObjectMapper objectMapper : objectMappers) {
            final String fullPath = objectMapper.fullPath();
            if (objectFullNames.add(fullPath) == false) {
                throw new IllegalArgumentException("Object mapper [" + fullPath + "] is defined twice in mapping for type [" + type + "]");
            }
        }

        final Set<String> fieldNames = new HashSet<>();
        for (FieldMapper fieldMapper : fieldMappers) {
            final String name = fieldMapper.name();
            if (objectFullNames.contains(name)) {
                throw new IllegalArgumentException("Field [" + name + "] is defined both as an object and a field in [" + type + "]");
            } else if (fieldNames.add(name) == false) {
                throw new IllegalArgumentException("Field [" + name + "] is defined twice in [" + type + "]");
            }
        }
    }

    private void checkObjectsCompatibility(String type, Collection<ObjectMapper> objectMappers, Collection<FieldMapper> fieldMappers, boolean updateAllTypes) {
        assert Thread.holdsLock(this);

        checkFieldUniqueness(type, objectMappers, fieldMappers);

        for (ObjectMapper newObjectMapper : objectMappers) {
            ObjectMapper existingObjectMapper = fullPathObjectMappers.get(newObjectMapper.fullPath());
            if (existingObjectMapper != null) {
                // simulate a merge and ignore the result, we are just interested
                // in exceptions here
                existingObjectMapper.merge(newObjectMapper, updateAllTypes);
            }
        }

        for (FieldMapper fieldMapper : fieldMappers) {
            if (fullPathObjectMappers.containsKey(fieldMapper.name())) {
                throw new IllegalArgumentException("Field [" + fieldMapper.name() + "] is defined as a field in mapping [" + type + "] but this name is already used for an object in other types");
            }
        }
    }

    private void checkNestedFieldsLimit(Map<String, ObjectMapper> fullPathObjectMappers) {
        long allowedNestedFields = indexSettings.getSettings().getAsLong(INDEX_MAPPING_NESTED_FIELDS_LIMIT_SETTING, 50L);
        long actualNestedFields = 0;
        for (ObjectMapper objectMapper : fullPathObjectMappers.values()) {
            if (objectMapper.nested().isNested()) {
                actualNestedFields++;
            }
        }
        if (allowedNestedFields >= 0 && actualNestedFields > allowedNestedFields) {
            throw new IllegalArgumentException("Limit of nested fields [" + allowedNestedFields + "] in index [" + index().name() + "] has been exceeded");
        }
    }

    public DocumentMapper parse(String mappingType, CompressedXContent mappingSource, boolean applyDefault) throws MapperParsingException {
        String defaultMappingSource;
        if (PercolatorService.TYPE_NAME.equals(mappingType)) {
            defaultMappingSource = this.defaultPercolatorMappingSource;
        }  else {
            defaultMappingSource = this.defaultMappingSource;
        }
        return documentParser.parse(mappingType, mappingSource, applyDefault ? defaultMappingSource : null);
    }

    public boolean hasMapping(String mappingType) {
        return mappers.containsKey(mappingType);
    }

    /**
     * Return the set of concrete types that have a mapping.
     * NOTE: this does not return the default mapping.
     */
    public Collection<String> types() {
        final Set<String> types = new HashSet<>(mappers.keySet());
        types.remove(DEFAULT_MAPPING);
        return Collections.unmodifiableSet(types);
    }

    /**
     * Return the {@link DocumentMapper} for the given type. By using the special
     * {@value #DEFAULT_MAPPING} type, you can get a {@link DocumentMapper} for
     * the default mapping.
     */
    public DocumentMapper documentMapper(String type) {
        return mappers.get(type);
    }

    /**
     * Returns the document mapper created, including a mapping update if the
     * type has been dynamically created.
     */
    public DocumentMapperForType documentMapperWithAutoCreate(String type) {
        DocumentMapper mapper = mappers.get(type);
        if (mapper != null) {
            return new DocumentMapperForType(mapper, null);
        }
        if (!dynamic) {
            throw new TypeMissingException(index(), type, "trying to auto create mapping, but dynamic mapping is disabled");
        }
        mapper = parse(type, null, true);
        return new DocumentMapperForType(mapper, mapper.mapping());
    }

    /**
     * A filter for search. If a filter is required, will return it, otherwise, will return <tt>null</tt>.
     */
    @Nullable
    public Query searchFilter(String... types) {
        boolean filterPercolateType = hasMapping(PercolatorService.TYPE_NAME);
        if (types != null && filterPercolateType) {
            for (String type : types) {
                if (PercolatorService.TYPE_NAME.equals(type)) {
                    filterPercolateType = false;
                    break;
                }
            }
        }
        Query percolatorType = null;
        if (filterPercolateType) {
            percolatorType = documentMapper(PercolatorService.TYPE_NAME).typeFilter();
        }

        if (types == null || types.length == 0) {
            if (hasNested && filterPercolateType) {
                BooleanQuery.Builder bq = new BooleanQuery.Builder();
                bq.add(percolatorType, Occur.MUST_NOT);
                bq.add(Queries.newNonNestedFilter(), Occur.MUST);
                return new ConstantScoreQuery(bq.build());
            } else if (hasNested) {
                return Queries.newNonNestedFilter();
            } else if (filterPercolateType) {
                return new ConstantScoreQuery(Queries.not(percolatorType));
            } else {
                return null;
            }
        }
        // if we filter by types, we don't need to filter by non nested docs
        // since they have different types (starting with __)
        if (types.length == 1) {
            DocumentMapper docMapper = documentMapper(types[0]);
            Query filter = docMapper != null ? docMapper.typeFilter() : new TermQuery(new Term(TypeFieldMapper.NAME, types[0]));
            if (filterPercolateType) {
                BooleanQuery.Builder bq = new BooleanQuery.Builder();
                bq.add(percolatorType, Occur.MUST_NOT);
                bq.add(filter, Occur.MUST);
                return new ConstantScoreQuery(bq.build());
            } else {
                return filter;
            }
        }
        // see if we can use terms filter
        boolean useTermsFilter = true;
        for (String type : types) {
            DocumentMapper docMapper = documentMapper(type);
            if (docMapper == null) {
                useTermsFilter = false;
                break;
            }
            if (docMapper.typeMapper().fieldType().indexOptions() == IndexOptions.NONE) {
                useTermsFilter = false;
                break;
            }
        }

        // We only use terms filter is there is a type filter, this means we don't need to check for hasNested here
        if (useTermsFilter) {
            BytesRef[] typesBytes = new BytesRef[types.length];
            for (int i = 0; i < typesBytes.length; i++) {
                typesBytes[i] = new BytesRef(types[i]);
            }
            TermsQuery termsFilter = new TermsQuery(TypeFieldMapper.NAME, typesBytes);
            if (filterPercolateType) {
                BooleanQuery.Builder bq = new BooleanQuery.Builder();
                bq.add(percolatorType, Occur.MUST_NOT);
                bq.add(termsFilter, Occur.MUST);
                return new ConstantScoreQuery(bq.build());
            } else {
                return termsFilter;
            }
        } else {
            BooleanQuery.Builder typesBool = new BooleanQuery.Builder();
            for (String type : types) {
                DocumentMapper docMapper = documentMapper(type);
                if (docMapper == null) {
                    typesBool.add(new TermQuery(new Term(TypeFieldMapper.NAME, type)), BooleanClause.Occur.SHOULD);
                } else {
                    typesBool.add(docMapper.typeFilter(), BooleanClause.Occur.SHOULD);
                }
            }
            BooleanQuery.Builder bool = new BooleanQuery.Builder();
            bool.add(typesBool.build(), Occur.MUST);
            if (filterPercolateType) {
                bool.add(percolatorType, BooleanClause.Occur.MUST_NOT);
            }
            if (hasNested) {
                bool.add(Queries.newNonNestedFilter(), BooleanClause.Occur.MUST);
            }

            return new ConstantScoreQuery(bool.build());
        }
    }

    /**
     * Returns the {@link MappedFieldType} for the give fullName.
     *
     * If multiple types have fields with the same full name, the first is returned.
     */
    public MappedFieldType fullName(String fullName) {
        return fieldTypes.get(fullName);
    }

    /**
     * Returns all the fields that match the given pattern. If the pattern is prefixed with a type
     * then the fields will be returned with a type prefix.
     */
    public Collection<String> simpleMatchToIndexNames(String pattern) {
        if (Regex.isSimpleMatchPattern(pattern) == false) {
            // no wildcards
            return Collections.singletonList(pattern);
        }
        return fieldTypes.simpleMatchToFullName(pattern);
    }

    public ObjectMapper getObjectMapper(String name) {
        return fullPathObjectMappers.get(name);
    }

    /**
     * Given a type (eg. long, string, ...), return an anonymous field mapper that can be used for search operations.
     */
    public MappedFieldType unmappedFieldType(String type) {
        MappedFieldType fieldType = unmappedFieldTypes.get(type);
        if (fieldType == null) {
            final Mapper.TypeParser.ParserContext parserContext = documentMapperParser().parserContext(type);
            Mapper.TypeParser typeParser = parserContext.typeParser(type);
            if (typeParser == null) {
                throw new IllegalArgumentException("No mapper found for type [" + type + "]");
            }
            final Mapper.Builder<?, ?> builder = typeParser.parse("__anonymous_" + type, emptyMap(), parserContext);
            final BuilderContext builderContext = new BuilderContext(indexSettings.getSettings(), new ContentPath(1));
            fieldType = ((FieldMapper)builder.build(builderContext)).fieldType();

            // There is no need to synchronize writes here. In the case of concurrent access, we could just
            // compute some mappers several times, which is not a big deal
            Map<String, MappedFieldType> newUnmappedFieldTypes = new HashMap<>();
            newUnmappedFieldTypes.putAll(unmappedFieldTypes);
            newUnmappedFieldTypes.put(type, fieldType);
            unmappedFieldTypes = unmodifiableMap(newUnmappedFieldTypes);
        }
        return fieldType;
    }

    public Analyzer indexAnalyzer() {
        return this.indexAnalyzer;
    }

    public Analyzer searchAnalyzer() {
        return this.searchAnalyzer;
    }

    public Analyzer searchQuoteAnalyzer() {
        return this.searchQuoteAnalyzer;
    }

    /**
     * Resolves the closest inherited {@link ObjectMapper} that is nested.
     */
    public ObjectMapper resolveClosestNestedObjectMapper(String fieldName) {
        int indexOf = fieldName.lastIndexOf('.');
        if (indexOf == -1) {
            return null;
        } else {
            do {
                String objectPath = fieldName.substring(0, indexOf);
                ObjectMapper objectMapper = fullPathObjectMappers.get(objectPath);
                if (objectMapper == null) {
                    indexOf = objectPath.lastIndexOf('.');
                    continue;
                }

                if (objectMapper.nested().isNested()) {
                    return objectMapper;
                }

                indexOf = objectPath.lastIndexOf('.');
            } while (indexOf != -1);
        }

        return null;
    }

    public Set<String> getParentTypes() {
        return parentTypes;
    }

    /**
     * @return Whether a field is a metadata field.
     */
    public static boolean isMetadataField(String fieldName) {
        return META_FIELDS.contains(fieldName);
    }

    public static String[] getAllMetaFields() {
        return META_FIELDS.toArray(String.class);
    }

    /** An analyzer wrapper that can lookup fields within the index mappings */
    final class MapperAnalyzerWrapper extends DelegatingAnalyzerWrapper {

        private final Analyzer defaultAnalyzer;
        private final Function<MappedFieldType, Analyzer> extractAnalyzer;

        MapperAnalyzerWrapper(Analyzer defaultAnalyzer, Function<MappedFieldType, Analyzer> extractAnalyzer) {
            super(Analyzer.PER_FIELD_REUSE_STRATEGY);
            this.defaultAnalyzer = defaultAnalyzer;
            this.extractAnalyzer = extractAnalyzer;
        }

        @Override
        protected Analyzer getWrappedAnalyzer(String fieldName) {
            MappedFieldType fieldType = fullName(fieldName);
            if (fieldType != null) {
                Analyzer analyzer = extractAnalyzer.apply(fieldType);
                if (analyzer != null) {
                    return analyzer;
                }
            }
            return defaultAnalyzer;
        }
    }
}<|MERGE_RESOLUTION|>--- conflicted
+++ resolved
@@ -95,11 +95,7 @@
     }
 
     public static final String DEFAULT_MAPPING = "_default_";
-<<<<<<< HEAD
-=======
-    public static final String INDEX_MAPPER_DYNAMIC_SETTING = "index.mapper.dynamic";
-    public static final String INDEX_MAPPING_NESTED_FIELDS_LIMIT_SETTING = "index.mapping.nested_fields.limit";
->>>>>>> fc4e8fd9
+    public static final Setting<Long> INDEX_MAPPING_NESTED_FIELDS_LIMIT_SETTING = Setting.longSetting("index.mapping.nested_fields.limit", 50l, 0, false, Setting.Scope.INDEX);
     public static final boolean INDEX_MAPPER_DYNAMIC_DEFAULT = true;
     public static final Setting<Boolean> INDEX_MAPPER_DYNAMIC_SETTING = Setting.boolSetting("index.mapper.dynamic", INDEX_MAPPER_DYNAMIC_DEFAULT, false, Setting.Scope.INDEX);
     private static ObjectHashSet<String> META_FIELDS = ObjectHashSet.from(
@@ -424,7 +420,7 @@
     }
 
     private void checkNestedFieldsLimit(Map<String, ObjectMapper> fullPathObjectMappers) {
-        long allowedNestedFields = indexSettings.getSettings().getAsLong(INDEX_MAPPING_NESTED_FIELDS_LIMIT_SETTING, 50L);
+        long allowedNestedFields = indexSettings.getValue(INDEX_MAPPING_NESTED_FIELDS_LIMIT_SETTING);
         long actualNestedFields = 0;
         for (ObjectMapper objectMapper : fullPathObjectMappers.values()) {
             if (objectMapper.nested().isNested()) {
